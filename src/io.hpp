/* Copyright 2025 Kevin Exton
 *
 * Licensed under the Apache License, Version 2.0 (the "License");
 * you may not use this file except in compliance with the License.
 * You may obtain a copy of the License at
 *
 *     http://www.apache.org/licenses/LICENSE-2.0
 *
 * Unless required by applicable law or agreed to in writing, software
 * distributed under the License is a "AS IS" BASIS,
 * WITHOUT WARRANTIES OR CONDITIONS OF ANY KIND, either express or implied.
 * See the License for the specific language governing permissions and
 * limitations under the License.
 */

/**
 * @file io.hpp
 * @brief This file contains the main header for the I/O library. It includes
 * all the necessary headers for the I/O operations and defines the main
 * namespace and customization point objects.
 */
#pragma once
#ifndef IO_HPP
#define IO_HPP
<<<<<<< HEAD
#include "detail/accept.hpp"
#include "detail/bind.hpp"
#include "detail/connect.hpp"
#include "detail/fcntl.hpp"
#include "detail/getpeername.hpp"
#include "detail/getsockname.hpp"
#include "detail/getsockopt.hpp"
#include "detail/listen.hpp"
#include "detail/recvmsg.hpp"
#include "detail/sendmsg.hpp"
#include "detail/setsockopt.hpp"
#include "detail/shutdown.hpp"
=======
#include "detail/customization.hpp"
#include "socket/socket_ops.hpp"
>>>>>>> ba772394

/**
 * @brief The `io` namespace contains all the functions and classes for the I/O
 * library.
 *
 * This namespace provides a set of customization point objects (CPOs) for
 * various I/O operations. These CPOs are designed to be extensible and can be
 * customized for different types of I/O objects.
 */
namespace io {
<<<<<<< HEAD
/**
 * @brief A customization point object for binding a socket to an address.
 *
 * This CPO can be used to bind a socket to a specific address. The actual
 * implementation is found by `tag_invoke`.
 *
 * @see tag_invoke
 *
 * Example:
 * @code
 * io::socket_handle sock{AF_INET, SOCK_STREAM, IPPROTO_TCP};
 * sockaddr_in addr{}
 * addr.sin_family = AF_INET;
 * addr.sin_addr.s_addr = INADDR_ANY;
 * addr.sin_port = 0;
 * // ...
 * ::io::bind(sock, &addr, sizeof(addr));
 * @endcode
 */
inline constexpr detail::bind_fn bind{};

/**
 * @brief A customization point object for setting a socket to listen for
 * incoming connections.
 *
 * This CPO can be used to set a socket to listen. The actual
 * implementation is found by `tag_invoke`.
 *
 * @see tag_invoke
 *
 * Example:
 * @code
 * io::socket_handle sock{AF_INET, SOCK_STREAM, IPPROTO_TCP};
 * // ...
 * int backlog = 16;
 * ::io::listen(sock, backlog);
 * @endcode
 */
inline constexpr detail::listen_fn listen{};

/**
 * @brief A customization point object that connects a socket to an address.
 *
 * This CPO finds a suitable implementation for connecting a socket via
 * `tag_invoke`.
 *
 * @see tag_invoke
 */
inline constexpr detail::connect_fn connect{};

/**
 * @brief A customization point object that accepts an incoming connection on a
 * listening socket.
 *
 * This CPO finds a suitable implementation for accepting a connection via
 * `tag_invoke`.
 *
 * @see tag_invoke
 */
inline constexpr detail::accept_fn accept{};

/**
 * @brief A customization point object that sends a message on a socket.
 *
 * This CPO finds a suitable implementation for sending a message via
 * `tag_invoke`.
 *
 * @see tag_invoke
 */
inline constexpr detail::sendmsg_fn sendmsg{};

/**
 * @brief A customization point object that receives a message from a socket.
 *
 * This CPO finds a suitable implementation for receiving a message via
 * `tag_invoke`.
 *
 * @see tag_invoke
 */
inline constexpr detail::recvmsg_fn recvmsg{};

/**
 * @brief A customization point object that gets a socket option.
 *
 * This CPO finds a suitable implementation for getting a socket option via
 * `tag_invoke`.
 *
 * @see tag_invoke
 */
inline constexpr detail::getsockopt_fn getsockopt{};

/**
 * @brief A customization point object that sets a socket option.
 *
 * This CPO finds a suitable implementation for setting a socket option via
 * `tag_invoke`.
 *
 * @see tag_invoke
 */
inline constexpr detail::setsockopt_fn setsockopt{};

/**
 * @brief A customization point object that gets the local address of a socket.
 *
 * This CPO finds a suitable implementation for getting the local address of a
 * socket via `tag_invoke`.
 *
 * @see tag_invoke
 */
inline constexpr detail::getsockname_fn getsockname{};

/**
 * @brief A customization point object that gets the peer address of a connected
 * socket.
 *
 * This CPO finds a suitable implementation for getting the peer address of a
 * socket via `tag_invoke`.
 *
 * @see tag_invoke
 */
inline constexpr detail::getpeername_fn getpeername{};

/**
 * @brief A customization point object that shuts down all or part of a
 * connection on a socket.
 *
 * This CPO finds a suitable implementation for shutting down a socket via
 * `tag_invoke`.
 *
 * @see tag_invoke
 */
inline constexpr detail::shutdown_fn shutdown{};

/**
 * @brief A customization point object that performs a file control operation on
 * a socket.
 *
 * This CPO finds a suitable implementation for performing a file control
 * operation on a socket via `tag_invoke`.
 *
 * @see tag_invoke
 */
inline constexpr detail::fcntl_fn fcntl{};
=======
/// @brief A customization point object for binding a socket to an address.
inline constexpr detail::cpo<socket::bind_t> bind{};
/// @brief A customization point object for setting a socket to listen for
inline constexpr detail::cpo<socket::listen_t> listen{};
/// @brief A customization point object that connects a socket to an address.
inline constexpr detail::cpo<socket::connect_t> connect{};
/// @brief A customization point object that accepts an incoming connection on a
/// listening socket.
inline constexpr detail::cpo<socket::accept_t> accept{};
/// @brief A customization point object that sends a message on a socket.
inline constexpr detail::cpo<socket::sendmsg_t> sendmsg{};
/// @brief A customization point object that receives a message from a socket.
inline constexpr detail::cpo<socket::recvmsg_t> recvmsg{};
/// @brief A customization point object that gets a socket option.
inline constexpr detail::cpo<socket::getsockopt_t> getsockopt{};
/// @brief A customization point object that sets a socket option.
inline constexpr detail::cpo<socket::setsockopt_t> setsockopt{};
/// @brief A customization point object that gets the local address of a socket.
inline constexpr detail::cpo<socket::getsockname_t> getsockname{};
/// @brief A customization point object that gets the peer address of a
/// connected socket.
inline constexpr detail::cpo<socket::getpeername_t> getpeername{};
/// @brief A customization point object that shuts down all or part of a
/// connection on a socket.
inline constexpr detail::cpo<socket::shutdown_t> shutdown{};
/// @brief A customization point object that performs a file control operation
/// on a socket.
inline constexpr detail::cpo<socket::fcntl_t> fcntl{};
>>>>>>> ba772394
} // namespace io
#endif // IO_HPP<|MERGE_RESOLUTION|>--- conflicted
+++ resolved
@@ -22,23 +22,8 @@
 #pragma once
 #ifndef IO_HPP
 #define IO_HPP
-<<<<<<< HEAD
-#include "detail/accept.hpp"
-#include "detail/bind.hpp"
-#include "detail/connect.hpp"
-#include "detail/fcntl.hpp"
-#include "detail/getpeername.hpp"
-#include "detail/getsockname.hpp"
-#include "detail/getsockopt.hpp"
-#include "detail/listen.hpp"
-#include "detail/recvmsg.hpp"
-#include "detail/sendmsg.hpp"
-#include "detail/setsockopt.hpp"
-#include "detail/shutdown.hpp"
-=======
 #include "detail/customization.hpp"
 #include "socket/socket_ops.hpp"
->>>>>>> ba772394
 
 /**
  * @brief The `io` namespace contains all the functions and classes for the I/O
@@ -49,151 +34,6 @@
  * customized for different types of I/O objects.
  */
 namespace io {
-<<<<<<< HEAD
-/**
- * @brief A customization point object for binding a socket to an address.
- *
- * This CPO can be used to bind a socket to a specific address. The actual
- * implementation is found by `tag_invoke`.
- *
- * @see tag_invoke
- *
- * Example:
- * @code
- * io::socket_handle sock{AF_INET, SOCK_STREAM, IPPROTO_TCP};
- * sockaddr_in addr{}
- * addr.sin_family = AF_INET;
- * addr.sin_addr.s_addr = INADDR_ANY;
- * addr.sin_port = 0;
- * // ...
- * ::io::bind(sock, &addr, sizeof(addr));
- * @endcode
- */
-inline constexpr detail::bind_fn bind{};
-
-/**
- * @brief A customization point object for setting a socket to listen for
- * incoming connections.
- *
- * This CPO can be used to set a socket to listen. The actual
- * implementation is found by `tag_invoke`.
- *
- * @see tag_invoke
- *
- * Example:
- * @code
- * io::socket_handle sock{AF_INET, SOCK_STREAM, IPPROTO_TCP};
- * // ...
- * int backlog = 16;
- * ::io::listen(sock, backlog);
- * @endcode
- */
-inline constexpr detail::listen_fn listen{};
-
-/**
- * @brief A customization point object that connects a socket to an address.
- *
- * This CPO finds a suitable implementation for connecting a socket via
- * `tag_invoke`.
- *
- * @see tag_invoke
- */
-inline constexpr detail::connect_fn connect{};
-
-/**
- * @brief A customization point object that accepts an incoming connection on a
- * listening socket.
- *
- * This CPO finds a suitable implementation for accepting a connection via
- * `tag_invoke`.
- *
- * @see tag_invoke
- */
-inline constexpr detail::accept_fn accept{};
-
-/**
- * @brief A customization point object that sends a message on a socket.
- *
- * This CPO finds a suitable implementation for sending a message via
- * `tag_invoke`.
- *
- * @see tag_invoke
- */
-inline constexpr detail::sendmsg_fn sendmsg{};
-
-/**
- * @brief A customization point object that receives a message from a socket.
- *
- * This CPO finds a suitable implementation for receiving a message via
- * `tag_invoke`.
- *
- * @see tag_invoke
- */
-inline constexpr detail::recvmsg_fn recvmsg{};
-
-/**
- * @brief A customization point object that gets a socket option.
- *
- * This CPO finds a suitable implementation for getting a socket option via
- * `tag_invoke`.
- *
- * @see tag_invoke
- */
-inline constexpr detail::getsockopt_fn getsockopt{};
-
-/**
- * @brief A customization point object that sets a socket option.
- *
- * This CPO finds a suitable implementation for setting a socket option via
- * `tag_invoke`.
- *
- * @see tag_invoke
- */
-inline constexpr detail::setsockopt_fn setsockopt{};
-
-/**
- * @brief A customization point object that gets the local address of a socket.
- *
- * This CPO finds a suitable implementation for getting the local address of a
- * socket via `tag_invoke`.
- *
- * @see tag_invoke
- */
-inline constexpr detail::getsockname_fn getsockname{};
-
-/**
- * @brief A customization point object that gets the peer address of a connected
- * socket.
- *
- * This CPO finds a suitable implementation for getting the peer address of a
- * socket via `tag_invoke`.
- *
- * @see tag_invoke
- */
-inline constexpr detail::getpeername_fn getpeername{};
-
-/**
- * @brief A customization point object that shuts down all or part of a
- * connection on a socket.
- *
- * This CPO finds a suitable implementation for shutting down a socket via
- * `tag_invoke`.
- *
- * @see tag_invoke
- */
-inline constexpr detail::shutdown_fn shutdown{};
-
-/**
- * @brief A customization point object that performs a file control operation on
- * a socket.
- *
- * This CPO finds a suitable implementation for performing a file control
- * operation on a socket via `tag_invoke`.
- *
- * @see tag_invoke
- */
-inline constexpr detail::fcntl_fn fcntl{};
-=======
 /// @brief A customization point object for binding a socket to an address.
 inline constexpr detail::cpo<socket::bind_t> bind{};
 /// @brief A customization point object for setting a socket to listen for
@@ -222,6 +62,5 @@
 /// @brief A customization point object that performs a file control operation
 /// on a socket.
 inline constexpr detail::cpo<socket::fcntl_t> fcntl{};
->>>>>>> ba772394
 } // namespace io
 #endif // IO_HPP